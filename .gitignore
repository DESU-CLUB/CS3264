.env
venv/
data/
<<<<<<< HEAD
results/
=======
evals/models/KNN.py
>>>>>>> f3443346
<|MERGE_RESOLUTION|>--- conflicted
+++ resolved
@@ -1,8 +1,4 @@
 .env
 venv/
 data/
-<<<<<<< HEAD
-results/
-=======
-evals/models/KNN.py
->>>>>>> f3443346
+results/